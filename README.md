
# Canadian Forest Fire Danger Rating System (CFFDRS)

This project contains implementations for the Canadian Forest Fire Danger Rating System based on the 
Canadian Forest Fire Behavior Prediction System (CFFBPS) and Weather Index System (CFFWIS). 
The following instructions and function references help in utilizing the key scripts effectively.

## Repository Contents

- **cffbps.py**: Main module implementing the `FBP` class for fire behavior modeling.
- **cffwis.py**: Provides functions to calculate fire weather indices such as FFMC, DMC, DC, and ISI.
- **generate_test_fbp_rasters.py**: Script to generate test rasters based on user-provided parameters.

## Modules Overview

### 1. `cffbps.py` - Core Fire Behavior Prediction

#### Key Class: `FBP`
The `FBP` class provides various methods to model fire behavior based on specified parameters. Initialize this class with parameters such as fuel type, weather conditions, and fuel moisture codes.

##### Key Functions
- **`invertWindAspect()`**: Inverts the wind direction and aspect by 180°.
- **`calcSF()`**: Calculates the slope factor.
- **`calcISZ()`**: Calculates the initial spread index with no wind/no slope effects.
- **`calcFMC()`**: Computes the foliar moisture content (FMC) and foliar moisture effect (FME).
- **`calcROS()`**: Models the fire rate of spread.
- **`calcSFC()`**: Calculates forest floor consumption, woody fuel consumption, and total surface fuel consumption.
- **`getCBH_CFL()`**: Retrieves the default canopy base height (CBH) and canopy fuel load (CFL) for a specified fuel type.
- **`calcCSFI()`**: Calculates the critical surface fire intensity.
- **`calcRSO()`**: Computes the critical surface fire rate of spread.
- **`calcCFB()`**: Determines crown fraction burned.
- **`calcFireType()`**: Calculates the fire type (surface, intermittent crown, or active crown).
- **`calcCFC()`**: Determines the crown fuel consumed.
- **`calcC6hfros()`**: Calculates the crown and total head fire rate of spread for the C6 fuel type.
- **`calcTFC()`**: Computes the total fuel consumed.
- **`calcHFI()`**: Calculates the head fire intensity.
- **`runFBP()`**: Automatically runs the fire behavior model using all the methods above.

#### Usage Example
```python
from cffbps import FBP

# Initialize the FBP class with required parameters
fbp_instance = FBP(
    fuel_type=1, 
    wx_date=20240516, 
    lat=62.245533, 
    long=-133.840363, 
    elevation=1180,
    slope=8, 
    aspect=60, 
    ws=24, 
    wd=266, 
    ffmc=92, 
    bui=31, 
    pc=50, 
    pdf=35, 
    gfl=0.35, 
    gcf=80, 
    out_request=['fire_type', 'hfros', 'hfi']
)

# Run the fire behavior model and retrieve outputs
results = fbp_instance.runFBP()
```

### 2. `cffwis.py` - Fire Weather Index System

<<<<<<< HEAD
This module provides functions for calculating various weather indices in the Canadian Fire Weather Index (FWI) system, based on moisture and weather data.

#### Key Functions
- **`hourlyFFMC()`**: Computes hourly Fine Fuel Moisture Code (FFMC) values.
- **`dailyFFMC()`**: Calculates daily FFMC values.
- **`dailyDMC()`**: Determines the daily Drought Code (DMC).
- **`dailyDC()`**: Calculates the daily Drought Code (DC).
- **`dailyISI()`**: Calculates the Initial Spread Index (ISI).
- **`dailyBUI()`**: Computes the Build Up Index (BUI).
- **`dailyFWI()`**: Calculates the Fire Weather Index (FWI).
- **`dailyDSR()`**: Determines the Daily Severity Rating (DSR).
- **`startupDC()`**: Computes the Drought Code at the start of a season after overwintering.

#### Usage Example
```python
from cffwis import dailyFFMC, dailyISI, dailyBUI

# Calculate FFMC, ISI, and BUI based on weather inputs
ffmc = dailyFFMC(ffmc0=85, temp=15, rh=50, wind=10, precip=0)
isi = dailyISI(wind=10, ffmc=ffmc)
bui = dailyBUI(dmc=20, dc=30)
=======
#### Key Class: `FBP`
The `FBP` class provides various methods to model fire behavior based on specified parameters. Initialize this class with parameters such as fuel type, weather conditions, and fuel moisture codes.

##### Key Functions
- **`invertWindAspect()`**: Inverts the wind direction and aspect by 180°.
- **`calcSF()`**: Calculates the slope factor.
- **`calcISZ()`**: Calculates the initial spread index with no wind/no slope effects.
- **`calcFMC()`**: Computes the foliar moisture content (FMC) and foliar moisture effect (FME).
- **`calcROS()`**: Models the fire rate of spread.
- **`calcSFC()`**: Calculates forest floor consumption, woody fuel consumption, and total surface fuel consumption.
- **`getCBH_CFL()`**: Retrieves the default canopy base height (CBH) and canopy fuel load (CFL) for a specified fuel type.
- **`calcCSFI()`**: Calculates the critical surface fire intensity.
- **`calcRSO()`**: Computes the critical surface fire rate of spread.
- **`calcCFB()`**: Determines crown fraction burned.
- **`calcFireType()`**: Calculates the fire type (surface, intermittent crown, or active crown).
- **`calcCFC()`**: Determines the crown fuel consumed.
- **`calcC6hfros()`**: Calculates the crown and total head fire rate of spread for the C6 fuel type.
- **`calcTFC()`**: Computes the total fuel consumed.
- **`calcHFI()`**: Calculates the head fire intensity.
- **`runFBP()`**: Automatically runs the fire behavior model using all the methods above.

#### Usage Example
```python
from cffbps import FBP

# Initialize the FBP class with required parameters
fbp_instance = FBP(
    fuel_type=1, 
    wx_date=20240516, 
    lat=62.245533, 
    long=-133.840363, 
    elevation=1180,
    slope=8, 
    aspect=60, 
    ws=24, 
    wd=266, 
    ffmc=92, 
    bui=31, 
    pc=50, 
    pdf=35, 
    gfl=0.35, 
    gcf=80, 
    out_request=['fire_type', 'hfros', 'hfi']
)

# Run the fire behavior model and retrieve outputs
results = fbp_instance.runFBP()
>>>>>>> 238d3ec2
```

### 3. `generate_test_fbp_rasters.py` - Test Raster Data Generation

The `generate_test_fbp_rasters.py` script generates test raster data based on specified parameters. This is useful for validating and visualizing the model output in a spatial format.

<<<<<<< HEAD
#### Key Function
- **`gen_test_data()`**: Generates test raster files for various parameters, saved in the `Test_Data/Inputs` directory.

#### Usage Example
```python
from generate_test_fbp_rasters import gen_test_data

# Generate test raster data with specified parameters
gen_test_data(
    wx_date=20160516, 
    lat=62.245533, 
    long=-133.840363, 
    elevation=1180, 
    slope=8, 
    aspect=60, 
    ws=24, 
    wd=266, 
    ffmc=92, 
    bui=31
)
=======
#### Key Functions
- **`hourlyFFMC()`**: Computes hourly Fine Fuel Moisture Code (FFMC) values.
- **`dailyFFMC()`**: Calculates daily FFMC values.
- **`dailyDMC()`**: Determines the daily Drought Code (DMC).
- **`dailyDC()`**: Calculates the daily Drought Code (DC).
- **`dailyISI()`**: Calculates the Initial Spread Index (ISI).
- **`dailyBUI()`**: Computes the Build Up Index (BUI).
- **`dailyFWI()`**: Calculates the Fire Weather Index (FWI).
- **`dailyDSR()`**: Determines the Daily Severity Rating (DSR).
- **`startupDC()`**: Computes the Drought Code at the start of a season after overwintering.

#### Usage Example
```python
from cffwis import dailyFFMC, dailyISI, dailyBUI

# Calculate FFMC, ISI, and BUI based on weather inputs
ffmc = dailyFFMC(ffmc0=85, temp=15, rh=50, wind=10, precip=0)
isi = dailyISI(wind=10, ffmc=ffmc)
bui = dailyBUI(dmc=20, dc=30)
>>>>>>> 238d3ec2
```

### Running Tests and Multiprocessing
You can test various functions in `cffbps.py` with the `_testFBP` function, which supports numeric, array, raster, and raster multiprocessing testing modes.

<<<<<<< HEAD
```python
=======
#### Key Function
- **`gen_test_data()`**: Generates test raster files for various parameters, saved in the `Test_Data/Inputs` directory.

#### Usage Example
```python
from generate_test_fbp_rasters import gen_test_data

# Generate test raster data with specified parameters
gen_test_data(
    wx_date=20160516, 
    lat=62.245533, 
    long=-133.840363, 
    elevation=1180, 
    slope=8, 
    aspect=60, 
    ws=24, 
    wd=266, 
    ffmc=92, 
    bui=31
)
```

### Running Tests and Multiprocessing
You can test various functions in `cffbps.py` with the `_testFBP` function, which supports numeric, array, raster, and raster multiprocessing testing modes.

```python
>>>>>>> 238d3ec2
from cffbps import _testFBP

# Test various modes
_testFBP(
    test_functions=['all'], 
    wx_date=20240516, 
    lat=62.245533, 
    long=-133.840363, 
    elevation=1180,
    slope=8, 
    aspect=60, 
    ws=24, 
    wd=266, 
    ffmc=92, 
    bui=31, 
    pc=50, 
    pdf=35, 
    gfl=0.35, 
    gcf=80, 
    out_request=['fire_type', 'hfros', 'hfi']
)
```

---

### License

This project is licensed under the MIT License. See the [LICENSE](LICENSE) file for details.<|MERGE_RESOLUTION|>--- conflicted
+++ resolved
@@ -1,19 +1,25 @@
 
-# Canadian Forest Fire Danger Rating System (CFFDRS)
+# cffdrs Package
 
-This project contains implementations for the Canadian Forest Fire Danger Rating System based on the 
-Canadian Forest Fire Behavior Prediction System (CFFBPS) and Weather Index System (CFFWIS). 
-The following instructions and function references help in utilizing the key scripts effectively.
+The `cffdrs` package provides tools for calculating Canadian Forest Fire Danger Rating System (CFFDRS) weather indices and 
+fire behavior, and for generating test rasters for Fire Behavior Prediction (FBP) analysis. 
 
-## Repository Contents
+The package consists of three modules:
 
-- **cffbps.py**: Main module implementing the `FBP` class for fire behavior modeling.
-- **cffwis.py**: Provides functions to calculate fire weather indices such as FFMC, DMC, DC, and ISI.
-- **generate_test_fbp_rasters.py**: Script to generate test rasters based on user-provided parameters.
+1. `cffbps.py`: Functions for calculating the Fire Behavior Prediction System (FBP) indices.
+2. `cffwis.py`: Functions for calculating the Fire Weather Index System (FWI) indices.
+3. `generate_test_fbp_rasters.py`: A script for generating test raster datasets for FBP calculations.
 
-## Modules Overview
+## Installation
 
-### 1. `cffbps.py` - Core Fire Behavior Prediction
+1. Clone the repository or download the package files.
+2. Ensure that you have Python 3.x installed.
+3. Install required dependencies:
+   ```bash
+   pip install numpy
+   ```
+
+## Modules
 
 #### Key Class: `FBP`
 The `FBP` class provides various methods to model fire behavior based on specified parameters. Initialize this class with parameters such as fuel type, weather conditions, and fuel moisture codes.
@@ -64,10 +70,9 @@
 results = fbp_instance.runFBP()
 ```
 
-### 2. `cffwis.py` - Fire Weather Index System
+### 2. `cffwis.py` - Fire Weather Index System (FWI) Calculations
 
-<<<<<<< HEAD
-This module provides functions for calculating various weather indices in the Canadian Fire Weather Index (FWI) system, based on moisture and weather data.
+This module contains functions to calculate FWI values based on environmental factors. FWI indices are used for wildfire risk assessment.
 
 #### Key Functions
 - **`hourlyFFMC()`**: Computes hourly Fine Fuel Moisture Code (FFMC) values.
@@ -88,111 +93,12 @@
 ffmc = dailyFFMC(ffmc0=85, temp=15, rh=50, wind=10, precip=0)
 isi = dailyISI(wind=10, ffmc=ffmc)
 bui = dailyBUI(dmc=20, dc=30)
-=======
-#### Key Class: `FBP`
-The `FBP` class provides various methods to model fire behavior based on specified parameters. Initialize this class with parameters such as fuel type, weather conditions, and fuel moisture codes.
-
-##### Key Functions
-- **`invertWindAspect()`**: Inverts the wind direction and aspect by 180°.
-- **`calcSF()`**: Calculates the slope factor.
-- **`calcISZ()`**: Calculates the initial spread index with no wind/no slope effects.
-- **`calcFMC()`**: Computes the foliar moisture content (FMC) and foliar moisture effect (FME).
-- **`calcROS()`**: Models the fire rate of spread.
-- **`calcSFC()`**: Calculates forest floor consumption, woody fuel consumption, and total surface fuel consumption.
-- **`getCBH_CFL()`**: Retrieves the default canopy base height (CBH) and canopy fuel load (CFL) for a specified fuel type.
-- **`calcCSFI()`**: Calculates the critical surface fire intensity.
-- **`calcRSO()`**: Computes the critical surface fire rate of spread.
-- **`calcCFB()`**: Determines crown fraction burned.
-- **`calcFireType()`**: Calculates the fire type (surface, intermittent crown, or active crown).
-- **`calcCFC()`**: Determines the crown fuel consumed.
-- **`calcC6hfros()`**: Calculates the crown and total head fire rate of spread for the C6 fuel type.
-- **`calcTFC()`**: Computes the total fuel consumed.
-- **`calcHFI()`**: Calculates the head fire intensity.
-- **`runFBP()`**: Automatically runs the fire behavior model using all the methods above.
-
-#### Usage Example
-```python
-from cffbps import FBP
-
-# Initialize the FBP class with required parameters
-fbp_instance = FBP(
-    fuel_type=1, 
-    wx_date=20240516, 
-    lat=62.245533, 
-    long=-133.840363, 
-    elevation=1180,
-    slope=8, 
-    aspect=60, 
-    ws=24, 
-    wd=266, 
-    ffmc=92, 
-    bui=31, 
-    pc=50, 
-    pdf=35, 
-    gfl=0.35, 
-    gcf=80, 
-    out_request=['fire_type', 'hfros', 'hfi']
-)
-
-# Run the fire behavior model and retrieve outputs
-results = fbp_instance.runFBP()
->>>>>>> 238d3ec2
 ```
 
-### 3. `generate_test_fbp_rasters.py` - Test Raster Data Generation
+### 3. `generate_test_fbp_rasters.py` - Generate Test Raster Data for FBP
 
-The `generate_test_fbp_rasters.py` script generates test raster data based on specified parameters. This is useful for validating and visualizing the model output in a spatial format.
+This script generates test raster datasets for FBP analysis, useful for simulating fire behavior under different conditions. It requires an input folder with a `FuelType.tif` file.
 
-<<<<<<< HEAD
-#### Key Function
-- **`gen_test_data()`**: Generates test raster files for various parameters, saved in the `Test_Data/Inputs` directory.
-
-#### Usage Example
-```python
-from generate_test_fbp_rasters import gen_test_data
-
-# Generate test raster data with specified parameters
-gen_test_data(
-    wx_date=20160516, 
-    lat=62.245533, 
-    long=-133.840363, 
-    elevation=1180, 
-    slope=8, 
-    aspect=60, 
-    ws=24, 
-    wd=266, 
-    ffmc=92, 
-    bui=31
-)
-=======
-#### Key Functions
-- **`hourlyFFMC()`**: Computes hourly Fine Fuel Moisture Code (FFMC) values.
-- **`dailyFFMC()`**: Calculates daily FFMC values.
-- **`dailyDMC()`**: Determines the daily Drought Code (DMC).
-- **`dailyDC()`**: Calculates the daily Drought Code (DC).
-- **`dailyISI()`**: Calculates the Initial Spread Index (ISI).
-- **`dailyBUI()`**: Computes the Build Up Index (BUI).
-- **`dailyFWI()`**: Calculates the Fire Weather Index (FWI).
-- **`dailyDSR()`**: Determines the Daily Severity Rating (DSR).
-- **`startupDC()`**: Computes the Drought Code at the start of a season after overwintering.
-
-#### Usage Example
-```python
-from cffwis import dailyFFMC, dailyISI, dailyBUI
-
-# Calculate FFMC, ISI, and BUI based on weather inputs
-ffmc = dailyFFMC(ffmc0=85, temp=15, rh=50, wind=10, precip=0)
-isi = dailyISI(wind=10, ffmc=ffmc)
-bui = dailyBUI(dmc=20, dc=30)
->>>>>>> 238d3ec2
-```
-
-### Running Tests and Multiprocessing
-You can test various functions in `cffbps.py` with the `_testFBP` function, which supports numeric, array, raster, and raster multiprocessing testing modes.
-
-<<<<<<< HEAD
-```python
-=======
 #### Key Function
 - **`gen_test_data()`**: Generates test raster files for various parameters, saved in the `Test_Data/Inputs` directory.
 
@@ -219,7 +125,6 @@
 You can test various functions in `cffbps.py` with the `_testFBP` function, which supports numeric, array, raster, and raster multiprocessing testing modes.
 
 ```python
->>>>>>> 238d3ec2
 from cffbps import _testFBP
 
 # Test various modes
